# Copyright (c) 2015 Aaron Power
# Use of this source code is governed by the MIT/APACHE2.0 license that can be
# found in the LICENCE-{APACHE, MIT} file.
[package]
name = "tokei"
<<<<<<< HEAD
version = "2.2.0"
=======
version = "2.1.2"
>>>>>>> afaa994c
authors = ["Aaronepower <theaaronepower@gmail.com>"]
repository = "https://github.com/Aaronepower/tokei.git"
homepage = "https://aaronepower.github.io/tokei/"
license = "MIT/Apache-2.0"
readme = "README.md"
description = "Count code, quickly."
build = "build.rs"

[lib]
name = "tokei"
path = "src/lib.rs"

[[bin]]
name = "tokei"
path = "src/main.rs"

# For building serde in stable.
[build-dependencies]
serde_codegen = "0.7.7"
syntex = "0.33.0"

# Dependencies, and why they are used.
# - Clap: For CLI argument parsing.
# - Glob: When a user passes in a ./*.rs path.
# - Maplit: Cleaner initialization of the language map.
# - Rayon: Parallelization of language analysation.
# - Rustc-serialize: Converting String to hex, for CBOR.
# - Serde: Converting Language struct to other formats.
# - Serde_cbor: To CBOR. http://cbor.io/
# - Serde_json: To JSON. http://json.org/
# - Serde_yaml: To YAML. http://yaml.org/
# - Toml: To TOML https://github.com/toml-lang/toml
# - Walkdir: Handling recursively reading directories across Windows, OSX, and UNIX.
[dependencies]
clap = {version = "2.5.1", features = ["yaml"]}
glob = "0.2.11"
maplit = "0.1.3"
rayon = "0.3.1"
rustc-serialize = "0.3.19"
serde = "0.7.5"
serde_cbor = "0.3.3"
serde_json = "0.7.0"
serde_yaml = "0.2.4"
toml = {version = "0.1.30", features = ["serde"]}
walkdir = "0.1.5"<|MERGE_RESOLUTION|>--- conflicted
+++ resolved
@@ -3,11 +3,7 @@
 # found in the LICENCE-{APACHE, MIT} file.
 [package]
 name = "tokei"
-<<<<<<< HEAD
-version = "2.2.0"
-=======
 version = "2.1.2"
->>>>>>> afaa994c
 authors = ["Aaronepower <theaaronepower@gmail.com>"]
 repository = "https://github.com/Aaronepower/tokei.git"
 homepage = "https://aaronepower.github.io/tokei/"
